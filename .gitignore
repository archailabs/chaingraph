--- conflicted
+++ resolved
@@ -1,9 +1,4 @@
-<<<<<<< HEAD
-.idea
-dist
-=======
 .idea/*
->>>>>>> 1a87ab61
 node_modules
 .DS_Store
 **/.DS_Store
@@ -17,10 +12,8 @@
 #**/__tests__/**/*
 **/*.tsbuildinfo
 
-<<<<<<< HEAD
-.turbo
-.cache
-=======
 !.idea/scopes
 !.idea/copyright
->>>>>>> 1a87ab61
+
+.turbo
+.cache