--- conflicted
+++ resolved
@@ -1,6 +1,5 @@
 # @badaitech/badai-api
 
-<<<<<<< HEAD
 ## 0.2.9-dev.4
 
 ### Patch Changes
@@ -30,13 +29,12 @@
 ### Patch Changes
 
 - feat: add external integration configuration management hook and related events
-=======
+
 ## 0.2.9
 
 ### Patch Changes
 
 - Fix PostgreSQL execution store performance by adding default limit of 200 to list() method
->>>>>>> 98a1af68
 
 ## 0.2.8
 
