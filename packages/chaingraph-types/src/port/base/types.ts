/*
 * Copyright (c) 2025 BadLabs
 *
 * Use of this software is governed by the Business Source License 1.1 included in the file LICENSE.txt.
 *
 * As of the Change Date specified in that file, in accordance with the Business Source License, use of this software will be governed by the Apache License, version 2.0.
 */

import type { JSONValue } from '../../utils/json'
import type {
  ArrayPortConfigUIType,
  BasePortConfigUIType,
  BooleanPortConfigUIType,
  NumberPortConfigUIType,
  ObjectPortConfigUIType,
  StreamPortConfigUIType,
  StringPortConfigUIType,
} from '../base'
import type { EncryptedSecretValue, SecretType } from './secret'
import { z } from 'zod'
import { MultiChannel, MultiChannelSchema } from '../../utils'

/**
 * Port error types
 */
export enum PortErrorType {
  ValidationError = 'ValidationError',
  TypeError = 'TypeError',
  SerializationError = 'SerializationError',
  RegistryError = 'RegistryError',
}

/**
 * Port error class
 */
export class PortError extends Error {
  constructor(
    public type: PortErrorType,
    message: string,
    public details?: unknown,
  ) {
    super(message)
    this.name = 'PortError'
  }
}

/**
 * Port type literals
 */
export const PORT_TYPES = [
  'string',
  'number',
  'array',
  'object',
  'boolean',
  'stream',
  'enum',
  'secret',
  'any',
] as const
export type PortType = (typeof PORT_TYPES)[number]

export const PortDirection = {
  Input: 'input',
  Output: 'output',
} as const

export type PortDirectionEnum = (typeof PortDirection)[keyof typeof PortDirection]

/**
 * Base interface for all port configurations
 */
export interface BasePortConfig { // extends JSONObject
  id?: string
  name?: string
  metadata?: Record<string, JSONValue>
  required?: boolean
  parentId?: string
  nodeId?: string
  key?: string
  title?: string
  description?: string
  direction?: PortDirectionEnum
  ui?: BasePortConfigUIType
}

/**
 * String port configuration
 */
export interface StringPortConfig extends BasePortConfig {
  type: 'string'
  defaultValue?: StringPortValue
  minLength?: number
  maxLength?: number
  pattern?: string
  ui?: BasePortConfigUIType & StringPortConfigUIType
}

/**
 * Number port configuration
 */
export interface NumberPortConfig extends BasePortConfig {
  type: 'number'
  defaultValue?: NumberPortValue
  min?: number
  max?: number
  step?: number
  integer?: boolean
  ui?: BasePortConfigUIType & NumberPortConfigUIType
}

/**
 * Array port configuration
 */
export interface ArrayPortConfig<
  Item extends IPortConfig = IPortConfig,
> extends BasePortConfig {
  type: 'array'
  itemConfig: IPortConfig
  isMutable?: boolean
  defaultValue?: ArrayPortValue<Item>
  minLength?: number
  maxLength?: number
  ui?: BasePortConfigUIType & ArrayPortConfigUIType
}

/**
 * Secret port configuration.
 */
export interface SecretPortConfig<S extends SecretType = 'string'> extends BasePortConfig {
  type: 'secret'
  secretType: S
  ui?: BasePortConfigUIType
}

/**
 * Object port configuration
 */
export interface ObjectPortConfig<S extends IObjectSchema = IObjectSchema> extends BasePortConfig {
  type: 'object'
  schema: S
  isSchemaMutable?: boolean
  defaultValue?: ObjectPortValue<S>
  ui?: BasePortConfigUIType & ObjectPortConfigUIType
}

/**
 * Object port schema definition
 */
export interface IObjectSchema<T extends Record<string, IPortConfig> = Record<string, IPortConfig>> {
  properties: T
  id?: string
  type?: string
  description?: string
  category?: string
  isObjectSchema?: boolean
}

/**
 * Stream port configuration
 */
export interface StreamPortConfig<Item extends IPortConfig = IPortConfig> extends BasePortConfig {
  type: 'stream'
  itemConfig: Item
  defaultValue?: StreamPortValue<Item>
  ui?: BasePortConfigUIType & StreamPortConfigUIType
}

/**
 * Boolean port configuration
 */
export interface BooleanPortConfig extends BasePortConfig {
  type: 'boolean'
  defaultValue?: BooleanPortValue
  ui?: BasePortConfigUIType & BooleanPortConfigUIType
}

/**
 * Enum port configuration
 */
export interface EnumPortConfig extends BasePortConfig {
  type: 'enum'
  options: IPortConfig[]
  defaultValue?: EnumPortValue
  ui?: BasePortConfigUIType
}

/**
 * Any port configuration
 */
export interface AnyPortConfig extends BasePortConfig {
  type: 'any'
  underlyingType?: IPortConfig
  defaultValue?: AnyPortValue
  ui?: BasePortConfigUIType
}

/**
 * String port value
 */
// export interface StringPortValue {
//   type: 'string'
//   value: string
// }
export type StringPortValue = string

/**
 * Number port value
 */
// export interface NumberPortValue {
//   type: 'number'
//   value: number
// }
export type NumberPortValue = number

/**
 * Array port value
 */
// export interface ArrayPortValue<Item extends IPortConfig = IPortConfig> {
//   type: 'array'
//   value: Array<ExtractValue<Item>>
// }
export type ArrayPortValue<Item extends IPortConfig = IPortConfig> = Array<ExtractValue<Item>>

/**
 * Secret port value.
 */
export type SecretPortValue<Secret extends SecretType = 'string'> = EncryptedSecretValue<Secret>

/**
 * Object port value
 */
// export interface ObjectPortValue<S extends ObjectSchema = ObjectSchema> {
//   type: 'object'
//   value: ObjectPortValueFromSchema<S>
// }
export type ObjectPortValue<S extends IObjectSchema = IObjectSchema> = ObjectPortValueFromSchema<S>

/**
 * Object port value from schema
 */
export type ObjectPortValueFromSchema<S extends IObjectSchema<any>> = {
  [K in keyof S['properties']]: ExtractValue<S['properties'][K]>
}

type MultiChannelTyped<T extends IPortConfig = IPortConfig> = MultiChannel<ExtractValue<T>>

/**
 * Stream port value
 */
// export interface StreamPortValue<T extends IPortConfig = IPortConfig> {
//   type: 'stream'
//   value: MultiChannelTyped<T>
// }
export type StreamPortValue<T extends IPortConfig = IPortConfig> = MultiChannelTyped<T>

/**
 * Boolean port value
 */
// export interface BooleanPortValue {
//   type: 'boolean'
//   value: boolean
// }
export type BooleanPortValue = boolean

/**
 * Enum port value
 */
export type EnumPortValue = string

/**
 * Any port value
 */
export type AnyPortValue = any | undefined | null

/**
 * Union type of all port configurations
 */
export type IPortConfig = ConfigTypeMap[keyof ConfigTypeMap]

/**
 * Union type of all port values
 */
export type IPortValue =
  | StringPortValue
  | NumberPortValue
  | BooleanPortValue
  | ArrayPortValue<any>
  | ObjectPortValue<any>
  | StreamPortValue<any>
  | EnumPortValue
<<<<<<< HEAD
  | AnyPortValue
=======
// | AnyPortValue
>>>>>>> 27eca1bb

export type PortConfigByType<T extends PortType> = ConfigTypeMap[T]

/**
 * Compile time check that given type has configs for every PortType.
 */
type ValidateConfigTypeMap<T extends Record<PortType, IPortConfig>> = T

/**
 * Type mapping for configs
 */
export type ConfigTypeMap = ValidateConfigTypeMap<{
  string: StringPortConfig
  number: NumberPortConfig
  boolean: BooleanPortConfig
  array: ArrayPortConfig<any>
  object: ObjectPortConfig<any>
  stream: StreamPortConfig<any>
  enum: EnumPortConfig
  secret: SecretPortConfig<any>
  any: AnyPortConfig
}>

/**
 * Compile time check that given type has values for every PortType.
 */
type ValidateValueTypeMap<T extends Record<PortType, unknown>> = T

/**
 * Type mapping for values
 */
export type ValueTypeMap = ValidateValueTypeMap<{
  string: StringPortValue
  number: NumberPortValue
  boolean: BooleanPortValue
  array: ArrayPortValue<any>
  object: ObjectPortValue<any>
  stream: StreamPortValue<any>
  enum: EnumPortValue
  secret: SecretPortValue
  any: AnyPortValue
}>

/**
 * Interface for port plugins with specific type
 */
export interface IPortPlugin<T extends PortType> {
  typeIdentifier: T
  configSchema: z.ZodType<ConfigTypeMap[T]>
  valueSchema: z.ZodType<ValueTypeMap[T]>
  serializeValue: (value: ValueTypeMap[T], config: ConfigTypeMap[T]) => JSONValue
  deserializeValue: (data: JSONValue, config: ConfigTypeMap[T]) => ValueTypeMap[T]
  serializeConfig: (config: ConfigTypeMap[T]) => JSONValue
  deserializeConfig: (data: JSONValue) => ConfigTypeMap[T]
  validateValue: (value: ValueTypeMap[T], config: ConfigTypeMap[T]) => string[]
  validateConfig: (config: ConfigTypeMap[T]) => string[]
}

/**
 * Interface for registry operations with broader types
 */
export interface RegistryPlugin {
  typeIdentifier: PortType
  configSchema: z.ZodType<IPortConfig>
  valueSchema: z.ZodType<IPortValue>
  serializeValue: (value: IPortValue, config: IPortConfig) => JSONValue
  deserializeValue: (data: JSONValue, config: IPortConfig) => IPortValue
  serializeConfig: (config: IPortConfig) => JSONValue
  deserializeConfig: (data: JSONValue) => IPortConfig
  validateValue: (value: IPortValue, config: IPortConfig) => string[]
  validateConfig: (config: IPortConfig) => string[]
}

/**
 * Extract the value type from a port config
 */
export type ExtractValue<C extends IPortConfig> =
  C extends StringPortConfig ? StringPortValue :
    C extends NumberPortConfig ? NumberPortValue :
      C extends BooleanPortConfig ? BooleanPortValue :
        C extends ArrayPortConfig<infer E> ? ArrayPortValue<E> :
          C extends ObjectPortConfig<infer S> ? ObjectPortValue<S> :
            C extends StreamPortConfig<infer T> ? StreamPortValue<T> :
              C extends EnumPortConfig ? EnumPortValue :
                C extends SecretPortConfig<infer S> ? SecretPortValue<S> :
                  C extends AnyPortConfig ? AnyPortValue :
                    C extends undefined ? undefined :
                      never

/**
 * Helper function to build a union schema
 */
export function buildUnion<T extends z.ZodTypeAny>(
  schemas: T[],
  defaultSchema: T,
): z.ZodType<z.infer<T>> {
  if (schemas.length === 0) {
    throw new PortError(
      PortErrorType.RegistryError,
      'No schemas registered',
    )
  }

  // If only one schema, return it directly
  if (schemas.length === 1) {
    return schemas[0]
  }

  // Create a union with default schema to ensure we have at least two schemas
  const allSchemas = [defaultSchema, ...schemas] as [T, T, ...T[]]
  return z.union(allSchemas)
}

/**
 * Type guards for port configurations
 */
export function isStringPortConfig(value: unknown): value is StringPortConfig {
  return (
    typeof value === 'object'
    && value !== null
    && 'type' in value
    && value.type === 'string'
  )
}

export function isNumberPortConfig(value: unknown): value is NumberPortConfig {
  return (
    typeof value === 'object'
    && value !== null
    && 'type' in value
    && value.type === 'number'
  )
}

export function isArrayPortConfig(value: unknown): value is ArrayPortConfig {
  return (
    typeof value === 'object'
    && value !== null
    && 'type' in value
    && value.type === 'array'
    && 'itemConfig' in value
    && typeof value.itemConfig === 'object'
  )
}

export function isObjectPortConfig(value: unknown, schemaType = 'object'): value is ObjectPortConfig {
  return (
    typeof value === 'object'
    && value !== null
    && 'type' in value
    && value.type === 'object'
    && 'schema' in value
    && typeof (value as any).schema === 'object'
    && 'properties' in (value as any).schema
    && typeof (value as any).schema.properties === 'object'
  )
}

export function isStreamPortConfig(value: unknown): value is StreamPortConfig {
  return (
    typeof value === 'object'
    && value !== null
    && 'type' in value
    && value.type === 'stream'
    && 'itemConfig' in value
    && typeof value.itemConfig === 'object'
  )
}

export function isBooleanPortConfig(value: unknown): value is BooleanPortConfig {
  return (
    typeof value === 'object'
    && value !== null
    && 'type' in value
    && value.type === 'boolean'
  )
}

export function isEnumPortConfig(value: unknown): value is EnumPortConfig {
  return (
    typeof value === 'object'
    && value !== null
    && 'type' in value
    && value.type === 'enum'
    && 'options' in value
    && Array.isArray((value as EnumPortConfig).options)
  )
}

export function isAnyPortConfig(value: unknown): value is AnyPortConfig {
  return (
    typeof value === 'object'
    && value !== null
    && 'type' in value
    && value.type === 'any'
    && 'underlyingType' in value
    && typeof value.underlyingType === 'object'
  )
}

/**
 * Type guards for port values
 */
export function isStringPortValue(value: unknown): value is StringPortValue {
  return typeof value === 'string'
}

export function isNumberPortValue(value: unknown): value is NumberPortValue {
  return typeof value === 'number' && !Number.isNaN(value)
}

export function isArrayPortValue(value: unknown): value is ArrayPortValue {
  return Array.isArray(value)
}

export function isObjectPortValue(value: unknown): value is ObjectPortValue {
  return typeof value === 'object' && value !== null && !Array.isArray(value)
}

export function isStreamPortValue(value: unknown): value is StreamPortValue {
  return value instanceof MultiChannel || MultiChannelSchema.safeParse(value).success
}

export function isBooleanPortValue(value: unknown): value is BooleanPortValue {
  return typeof value === 'boolean'
}

export function isEnumPortValue(value: unknown): value is EnumPortValue {
  return typeof value === 'string'
}

export function isAnyPortValue(value: unknown): value is AnyPortValue {
  return true
}<|MERGE_RESOLUTION|>--- conflicted
+++ resolved
@@ -289,11 +289,7 @@
   | ObjectPortValue<any>
   | StreamPortValue<any>
   | EnumPortValue
-<<<<<<< HEAD
   | AnyPortValue
-=======
-// | AnyPortValue
->>>>>>> 27eca1bb
 
 export type PortConfigByType<T extends PortType> = ConfigTypeMap[T]
 
