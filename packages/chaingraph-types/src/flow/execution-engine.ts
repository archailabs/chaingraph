--- conflicted
+++ resolved
@@ -201,31 +201,6 @@
       if (dependencies === 0) {
         const node = this.flow.nodes.get(nodeId)
         if (node) {
-<<<<<<< HEAD
-          // get node parent if it has one
-          // const parentNode = this.flow.nodes.get(node.metadata.parentNodeId ?? '')
-          // if (parentNode) {
-          //   console.log(`Node ${node.id} has parent node ${parentNode.id}`)
-          // }
-          //
-          // if (parentNode && parentNode.metadata.category !== 'group') {
-          //   continue
-          // }
-
-          // if (node.metadata.ui?.state?.isHidden === true) {
-          //   // If the node is  hidden, skip it
-          //   this.setNodeSkipped(node, 'node is hidden')
-          //   continue
-          // }
-
-          // const children = this.context.findNodes(n => n.metadata.parentNodeId === node.id)
-          // if (children && children.length > 0) {
-          //   // if there are children, s
-          //   continue
-          // }
-
-          // console.log(`[ExecutionEngine] Enqueuing initial node ${node.id}`)
-=======
           // Check if node has disabledAutoExecution
           const metadata = node.metadata
           const isAutoExecutionDisabled = metadata?.flowPorts?.disabledAutoExecution === true
@@ -254,7 +229,6 @@
               continue
             }
           }
->>>>>>> 2bc79848
 
           this.executingNodes.add(node.id)
           this.readyQueue.enqueue(this.executeNode.bind(this, node))
