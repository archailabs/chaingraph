# @badaitech/typescript-config

<<<<<<< HEAD
## 0.1.3

### Patch Changes

- 3dcef34: Simplify release workflow
- 594f20c: Adjust package.json configs to fix npm package
- 0938d64: Add meta-llama/llama-4-scout-17b-16e-instruct model to the LLM call node. Adjust build configs
- 594f20c: Try to fix npm package
- 0fbe508: Prepare chaingraph-frontend to build lib with components as well as the browser bundle. Adjust packages configs.
- ff25864: Modify turbo.json config to make it depend on packages and make build order correct
- f1e40ef: Ajust release workflow
- Release v0.1.3
- 594f20c: bump
=======
## 0.0.1-alpha.5

### Patch Changes

- 0938d64: Add meta-llama/llama-4-scout-17b-16e-instruct model to the LLM call node. Adjust build configs
- ff25864: Modify turbo.json config to make it depend on packages and make build order correct
>>>>>>> 45202e2a

## 0.0.1-alpha.4

### Patch Changes

- Prepare chaingraph-frontend to build lib with components as well as the browser bundle. Adjust packages configs.

## 0.0.1-alpha.3

### Patch Changes

- Adjust package.json configs to fix npm package

## 0.0.1-alpha.2

### Patch Changes

- bump

## 0.0.1-alpha.1

### Patch Changes

- 3dcef34: Simplify release workflow

## 0.0.1-alpha.1

### Patch Changes

- 3dcef34: Simplify release workflow
- Try to fix npm package

## 0.0.1-alpha.0

### Patch Changes

- f1e40ef: Ajust release workflow<|MERGE_RESOLUTION|>--- conflicted
+++ resolved
@@ -1,6 +1,5 @@
 # @badaitech/typescript-config
 
-<<<<<<< HEAD
 ## 0.1.3
 
 ### Patch Changes
@@ -14,14 +13,13 @@
 - f1e40ef: Ajust release workflow
 - Release v0.1.3
 - 594f20c: bump
-=======
+
 ## 0.0.1-alpha.5
 
 ### Patch Changes
 
 - 0938d64: Add meta-llama/llama-4-scout-17b-16e-instruct model to the LLM call node. Adjust build configs
 - ff25864: Modify turbo.json config to make it depend on packages and make build order correct
->>>>>>> 45202e2a
 
 ## 0.0.1-alpha.4
 
