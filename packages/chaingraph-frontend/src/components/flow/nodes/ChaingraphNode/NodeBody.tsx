--- conflicted
+++ resolved
@@ -1,12 +1,3 @@
-<<<<<<< HEAD
-import type { IPort } from '@badaitech/chaingraph-types/port/base'
-import { cn } from '@/lib/utils'
-import { Handle, Position } from '@xyflow/react'
-
-interface NodeBodyProps {
-  inputs: IPort[]
-  outputs: IPort[]
-=======
 import { type IPort, type PortConfig, PortKind } from '@chaingraph/types'
 import { Fragment, type ReactNode } from 'react'
 import { StringInputPort } from './ports/StringPort/StringInputPort'
@@ -16,7 +7,6 @@
 interface NodeBodyProps {
   inputs: IPort<PortConfig>[]
   outputs: IPort<PortConfig>[]
->>>>>>> e03a45e6
 }
 
 export function NodeBody({ inputs, outputs }: NodeBodyProps) {
@@ -25,54 +15,6 @@
       <div className="space-y-3">
 
         {/* Input Ports */}
-<<<<<<< HEAD
-        {inputs.map(port => (
-          <div
-            key={port.id}
-            className="relative flex items-center gap-2 group/port"
-          >
-            <Handle
-              id={port.id}
-              type="target"
-              position={Position.Left}
-              className={cn(
-                'w-3 h-3 rounded-full -ml-4',
-                'border-2 border-background',
-                'transition-shadow duration-200',
-                'data-[connected=true]:shadow-port-connected',
-                'bg-flow-data',
-              )}
-            />
-            <span className="text-xs truncate text-foreground">
-              {port.getConfig().title || port.getConfig().key}
-            </span>
-          </div>
-        ))}
-
-        {/* Output Ports */}
-        {outputs.map(port => (
-          <div
-            key={port.id}
-            className="relative flex items-center justify-end gap-2 group/port"
-          >
-            <span className="text-xs truncate text-foreground">
-              {port.getConfig().title || port.getConfig().key}
-            </span>
-            <Handle
-              id={port.id}
-              type="source"
-              position={Position.Right}
-              className={cn(
-                'w-3 h-3 rounded-full -mr-4',
-                'border-2 border-background dark:border-[#1E1E1E]',
-                'transition-shadow duration-200',
-                'data-[connected=true]:shadow-port-connected',
-                'bg-flow-data',
-              )}
-            />
-          </div>
-        ))}
-=======
         {inputs.map((port) => {
           return (
             <Fragment key={port.config.id}>{renderInputPort(port)}</Fragment>
@@ -83,7 +25,6 @@
         {outputs.map((port) => {
           return <Fragment key={port.config.id}>{renderOutputPort(port)}</Fragment>
         })}
->>>>>>> e03a45e6
       </div>
     </div>
   )
