{
  "name": "@badaitech/chaingraph-nodes",
  "type": "module",
  "version": "0.0.0",
  "private": true,
  "license": "BUSL-1.1",
  "repository": {
    "type": "git",
    "url": "git+https://github.com/badaitech/chaingraph.git",
    "directory": "./packages/chaingraph-nodes"
  },
  "exports": {
    ".": "./src/index.ts"
  },
  "main": "./src/index.ts",
  "types": "./src/index.ts",
  "scripts": {
    "test": "vitest",
    "check-types": "tsc -b"
  },
  "dependencies": {
<<<<<<< HEAD
    "@langchain/core": "^0.3.39",
=======
    "@badaitech/chaingraph-types": "workspace:*",
    "@langchain/community": "^0.3.33",
    "@langchain/deepseek": "^0.0.1",
>>>>>>> eb319e79
    "@langchain/openai": "^0.4.2",
    "langchain": "^0.3.15",
    "lucide-react": "^0.279.0",
    "react": "^18.3.1",
    "superjson": "^2.2.1",
    "yaml": "^2.7.1"
  },
  "devDependencies": {
    "@badaitech/badai-api": "workspace:*",
    "@badaitech/chaingraph-types": "workspace:*",
    "@badaitech/typescript-config": "workspace:*",
    "@types/react": "^18.3.18"
  }
}<|MERGE_RESOLUTION|>--- conflicted
+++ resolved
@@ -19,13 +19,10 @@
     "check-types": "tsc -b"
   },
   "dependencies": {
-<<<<<<< HEAD
-    "@langchain/core": "^0.3.39",
-=======
     "@badaitech/chaingraph-types": "workspace:*",
     "@langchain/community": "^0.3.33",
     "@langchain/deepseek": "^0.0.1",
->>>>>>> eb319e79
+    "@langchain/core": "^0.3.39",
     "@langchain/openai": "^0.4.2",
     "langchain": "^0.3.15",
     "lucide-react": "^0.279.0",
