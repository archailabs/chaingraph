--- conflicted
+++ resolved
@@ -1,56 +1,5 @@
 # @badaitech/chaingraph-backend
 
-<<<<<<< HEAD
-## 0.2.9-dev.4
-
-### Patch Changes
-
-- feat: enhance item configuration processing with improved type handling and defaults for the Tool schema extraction
-- Updated dependencies
-  - @badaitech/chaingraph-nodes@0.2.9-dev.4
-  - @badaitech/chaingraph-types@0.2.9-dev.4
-  - @badaitech/chaingraph-trpc@0.2.9-dev.4
-
-## 0.2.9-dev.3
-
-### Patch Changes
-
-- feat: enhance schema extraction and number port handling with improved error parsing
-- Updated dependencies
-  - @badaitech/chaingraph-nodes@0.2.9-dev.3
-  - @badaitech/chaingraph-types@0.2.9-dev.3
-  - @badaitech/chaingraph-trpc@0.2.9-dev.3
-
-## 0.2.9-dev.2
-
-### Patch Changes
-
-- feat: export additional components and enhance module exports
-- Updated dependencies
-  - @badaitech/chaingraph-nodes@0.2.9-dev.2
-  - @badaitech/chaingraph-types@0.2.9-dev.2
-  - @badaitech/chaingraph-trpc@0.2.9-dev.2
-
-## 0.2.9-dev.1
-
-### Patch Changes
-
-- feat: add Shadow components and refactor TRPC client naming
-- Updated dependencies
-  - @badaitech/chaingraph-nodes@0.2.9-dev.1
-  - @badaitech/chaingraph-types@0.2.9-dev.1
-  - @badaitech/chaingraph-trpc@0.2.9-dev.1
-
-## 0.2.9-dev.0
-
-### Patch Changes
-
-- feat: add external integration configuration management hook and related events
-- Updated dependencies
-  - @badaitech/chaingraph-types@0.2.9-dev.0
-  - @badaitech/chaingraph-trpc@0.2.9-dev.0
-  - @badaitech/chaingraph-nodes@0.2.9-dev.0
-=======
 ## 0.2.13-dev.0
 
 ### Patch Changes
@@ -92,7 +41,6 @@
   - @badaitech/chaingraph-trpc@0.2.10
   - @badaitech/chaingraph-nodes@0.2.10
   - @badaitech/chaingraph-types@0.2.10
->>>>>>> 1e150b66
 
 ## 0.2.9
 
